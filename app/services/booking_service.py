from typing import Dict, Any, Optional, List
from datetime import datetime, date, time, timedelta
from sqlalchemy.orm import Session
from sqlalchemy import and_, desc
import logging

from ..database import Booking, Feedback
from ..models import ClaudeMainResponse, BookingRecord
from ..config import ProjectConfig
from ..services.google_sheets import GoogleSheetsService
from app.services.dialogue_export import DialogueExporter

logger = logging.getLogger(__name__)


class BookingService:
    """Service for handling booking operations"""
    
    def __init__(self, db: Session, project_config: ProjectConfig, contact_send_id: str = None):
        self.db = db
        self.project_config = project_config
        self.contact_send_id = contact_send_id
        self.sheets_service = GoogleSheetsService(project_config)
        self.dialogue_exporter = DialogueExporter(project_name=project_config.project_id)
        logger.debug(f"BookingService initialized for project {project_config.project_id}")
    
        logger.info(f"BookingService init: contact_send_id={contact_send_id}")
    async def process_booking_action(self, claude_response: ClaudeMainResponse, client_id: str, message_id: str, contact_send_id: str = None) -> Dict[str, Any]:
        """Process booking action from Claude response"""
        logger.info(f"Message ID: {message_id} - Processing booking action for client_id={client_id}")
        logger.debug(f"Message ID: {message_id} - Booking action details: activate={claude_response.activate_booking}, reject={claude_response.reject_order}, change={claude_response.change_order}")
        
        result = {"success": False, "message": "", "action": None}
        
        try:
            if claude_response.activate_booking:

                if claude_response.double_booking and claude_response.specialists_list:
                    logger.info(f"Message ID: {message_id} - Processing DOUBLE booking activation")
                    result = await self._activate_double_booking(claude_response, client_id, message_id,
                                                                 contact_send_id)
                else:
                    logger.info(f"Message ID: {message_id} - Processing SINGLE booking activation")
                    result = await self._activate_booking(claude_response, client_id, message_id, contact_send_id)
                result["action"] = "activate"

            elif claude_response.reject_order:
                logger.info(f"Message ID: {message_id} - Processing booking rejection for client_id={client_id}")
                result = await self._reject_booking(claude_response, client_id, message_id)
                result["action"] = "reject"
            elif claude_response.change_order:
                logger.info(f"Message ID: {message_id} - Processing booking change for client_id={client_id}")
                result = await self._change_booking(claude_response, client_id, message_id)
                result["action"] = "change"
            else:
                logger.debug(f"Message ID: {message_id} - No booking action required for client_id={client_id}")
                result = {"success": True, "message": "No booking action required", "action": "none"}
            
            
            logger.info(f"Message ID: {message_id} - Booking action completed for client_id={client_id}: {result['action']} - success={result['success']}")
            return result
            
        except Exception as e:
            logger.error(f"Message ID: {message_id} - Error processing booking action for client_id={client_id}: {e}", exc_info=True)
            return {
                "success": False,
                "message": f"Ошибка при обработке заказа: {str(e)}",
                "action": "error"
            }
    
    async def _activate_booking(self, response: ClaudeMainResponse, client_id: str, message_id: str, contact_send_id: str = None) -> Dict[str, Any]:
        """Activate a new booking"""
        logger.info(f"Message ID: {message_id} - Activating booking for client_id={client_id}")
        logger.info(f"DEBUG START: _activate_booking called with contact_send_id={contact_send_id}")
        
        try:
            # Validate required fields
            if not response.cosmetolog or not response.date_order or not response.time_set_up:
                logger.warning(f"Message ID: {message_id} - Missing required booking fields for client_id={client_id}: specialist={response.cosmetolog}, date={response.date_order}, time={response.time_set_up}")
                return {
                    "success": False,
                    "message": "Недостаточно данных для создания записи"
                }
            
            # Parse date and time
            try:
                booking_date = datetime.strptime(response.date_order, "%d.%m.%Y").date()
            except ValueError:
                try:
                    booking_date = datetime.strptime(response.date_order, "%d.%m").date().replace(year=datetime.now().year)
                except ValueError:
                    logger.warning(f"Message ID: {message_id} - Invalid date format for client_id={client_id}: {response.date_order}")
                    return {
                        "success": False,
                        "message": f"Неверный формат даты: {response.date_order}"
                    }
            
            try:
                booking_time = datetime.strptime(response.time_set_up, "%H:%M").time()
            except ValueError:
                logger.warning(f"Message ID: {message_id} - Invalid time format for client_id={client_id}: {response.time_set_up}")
                return {
                    "success": False,
                    "message": f"Неверный формат времени: {response.time_set_up}"
                }
            
            # Check if specialist exists
            if response.cosmetolog not in self.project_config.specialists:
                logger.warning(f"Message ID: {message_id} - Unknown specialist requested: {response.cosmetolog}, available: {self.project_config.specialists}")
                return {
                    "success": False,
                    "message": f"Специалист {response.cosmetolog} не найден"
                }
            
            # Determine service duration
            duration_slots = 1
            normalized_service = response.procedure
            
            if response.procedure and response.procedure in self.project_config.services:
                # Direct match found
                duration_slots = self.project_config.services[response.procedure]
                logger.info(f"Message ID: {message_id} - Service '{response.procedure}' requires {duration_slots} slots ({duration_slots * 30} minutes)")
            elif response.procedure:
                # No direct match - try service normalization
                logger.info(f"Message ID: {message_id} - Service '{response.procedure}' not found in dictionary, attempting normalization...")
                
                from ..services.claude_service import ClaudeService
                from ..database import SessionLocal
                
                try:
                    # Create a new Claude service for normalization
                    normalize_db = SessionLocal()
                    claude_service = ClaudeService(normalize_db)
                    
                    normalized_service = await claude_service.normalize_service_name(
                        self.project_config, 
                        response.procedure, 
                        message_id
                    )
                    
                    if normalized_service in self.project_config.services:
                        duration_slots = self.project_config.services[normalized_service]
                        logger.info(f"Message ID: {message_id} - Normalized service '{normalized_service}' requires {duration_slots} slots ({duration_slots * 30} minutes)")
                    else:
                        logger.warning(f"Message ID: {message_id} - Service normalization failed, using default duration: 1 slot (30 minutes)")
                    
                    normalize_db.close()
                    
                except Exception as e:
                    logger.error(f"Message ID: {message_id} - Error during service normalization: {e}")
                    logger.warning(f"Message ID: {message_id} - Using default duration: 1 slot (30 minutes)")
            else:
                logger.warning(f"Message ID: {message_id} - No service specified, using default duration: 1 slot (30 minutes)")
            
            # Check if time slot is available (double-check both database and Google Sheets)
            logger.debug(f"Message ID: {message_id} - Checking slot availability: specialist={response.cosmetolog}, date={booking_date}, time={booking_time}, duration={duration_slots}")
            
            # FIRST check Google Sheets as primary source
            try:
                if not await self.sheets_service.is_slot_available_in_sheets_async(response.cosmetolog, booking_date, booking_time):
                    logger.warning(f"Message ID: {message_id} - Time slot not available in Google Sheets: specialist={response.cosmetolog}, date={booking_date}, time={booking_time}")
                    return {
                        "success": False,
                        "message": "Выбранное время уже занято"
                    }
            except Exception as sheets_check_error:
                logger.error(f"Message ID: {message_id} - Could not verify slot availability in Google Sheets: {sheets_check_error}")
                # CRITICAL: Do not allow booking if we can't verify sheets availability
                return {
                    "success": False,
                    "message": "Ошибка проверки доступности времени"
                }
            
            # Then check database as secondary validation
            if not self._is_slot_available(response.cosmetolog, booking_date, booking_time, duration_slots):
                logger.warning(f"Message ID: {message_id} - Time slot not available in database: specialist={response.cosmetolog}, date={booking_date}, time={booking_time}")
                # Don't block if DB says busy but Sheets says free
                logger.info(f"Message ID: {message_id} - Continuing despite DB conflict - Google Sheets is primary source")
            
            # Create booking
            end_time = datetime.combine(booking_date, booking_time) + timedelta(minutes=30 * duration_slots)
            logger.info(f"Message ID: {message_id} - Creating new booking: client_id={client_id}, specialist={response.cosmetolog}")
            logger.info(f"Message ID: {message_id} -   Service: {normalized_service} ({duration_slots} slots)")
            logger.info(f"Message ID: {message_id} -   Time: {booking_date} {booking_time.strftime('%H:%M')} - {end_time.strftime('%H:%M')}")
            
            # ФИНАЛЬНАЯ ПРОВЕРКА КОЛЛИЗИЙ (добавить перед booking = Booking)
            # Проверяем слот еще раз непосредственно перед записью
            try:
                final_check = await self.sheets_service.get_available_slots_async(self.db, booking_date, duration_slots)
                reserved_key = f'reserved_slots_{response.cosmetolog}'
                
                # Проверяем все слоты, которые займет эта запись
                slots_to_check = []
                for i in range(duration_slots):
                    check_time = (datetime.combine(booking_date, booking_time) + timedelta(minutes=30*i)).time()
                    slots_to_check.append(check_time.strftime("%H:%M"))
                
                # Если хоть один слот занят - блокируем запись
                if reserved_key in final_check:
                    for slot in slots_to_check:
                        if slot in final_check[reserved_key]:
                            logger.error(f"Message ID: {message_id} - COLLISION! Slot {slot} became occupied during booking!")
                            return {
                                "success": False,
                                "message": "ОШИБКА! СЛОТ ОКАЗАЛСЯ ЗАНЯТ",
                                "record_error": "ОШИБКА! СЛОТ ОКАЗАЛСЯ ЗАНЯТ"
                            }
                
                logger.info(f"Message ID: {message_id} - Final collision check passed for {len(slots_to_check)} slots")
                
            except Exception as e:
                logger.error(f"Message ID: {message_id} - Final check failed: {e}, aborting booking")
                return {
                    "success": False,
                    "message": "Ошибка проверки доступности",
                    "record_error": "Ошибка проверки доступности"
                }
            

            booking = Booking(
                project_id=self.project_config.project_id,
                specialist_name=response.cosmetolog,
                appointment_date=booking_date,
                appointment_time=booking_time,
                client_id=client_id,
                client_name=response.name,
                service_name=normalized_service,
                client_phone=response.phone,
                duration_minutes=duration_slots * 30,
                status="active"
            )
            
            self.db.add(booking)
            self.db.commit()
            self.db.refresh(booking)
            
            logger.info(f"Message ID: {message_id} - Booking created successfully: booking_id={booking.id}, client_id={client_id}")
            # Экспортируем диалог на Google Drive
            try:
                from app.database import SessionLocal, Dialogue
                db = SessionLocal()
                try:
                    dialogues = db.query(Dialogue).filter(
                        Dialogue.client_id == client_id,
                        Dialogue.project_id == self.project_config.project_id
                    ).order_by(Dialogue.timestamp.asc()).all()
                
                    dialogue_history = [
                        {'timestamp': d.timestamp, 'role': d.role, 'message': d.message}
                        for d in dialogues
                    ]
                finally:
                    db.close()
            
                booking_data = {
                    'date': booking_date.strftime("%d.%m.%Y"),
                    'time': booking_time.strftime("%H:%M"),
                    'service': response.procedure,
                    'specialist': response.cosmetolog
                }
            
                await self.dialogue_exporter.save_dialogue_to_drive(
                                    client_id, 
                                    response.name or "Клиент",
                                    booking_data,
                                    dialogue_history
                                )
                logger.info(f"Message ID: {message_id} - Dialogue exported to Google Drive")
            except Exception as e:
                logger.error(f"Message ID: {message_id} - Failed to export dialogue: {e}")
                # Не прерываем процесс записи если экспорт не удался

            # Add to Make.com table for 24h reminders
            logger.info(f"DEBUG: self.contact_send_id={self.contact_send_id}, client_id={client_id}")
            logger.info(f"DEBUG: Using contact_send_id={contact_send_id} for Make.com table")
            try:
                make_booking_data = {
                    'date': booking_date.strftime("%d.%m.%Y"),
                    'client_id': contact_send_id if contact_send_id else client_id,  # Используем SendPulse ID для Make.com
                    'messenger_client_id': client_id,  # ДОБАВЛЯЕМ: Messenger ID для истории
                    'time': booking_time.strftime('%H:%M'),
                    'client_name': response.name or "Клиент",
                    'service': response.procedure or "Услуга",
                    'specialist': response.cosmetolog
                }
                logger.info(f"Message ID: {message_id} - About to call add_booking_to_make_table_async with data: {make_booking_data}")
                await self.sheets_service.add_booking_to_make_table_async(make_booking_data)
                logger.info(f"Message ID: {message_id} - Added booking to Make.com table for 24h reminder")
            except Exception as make_error:
                logger.error(f"Message ID: {message_id} - Failed to add to Make.com table: {make_error}")
                # Don't fail the booking if Make.com table update fails 

            # Update Google Sheets - targeted update for this specific booking (async)
            try:
                logger.debug(f"Message ID: {message_id} - Updating specific booking slot {booking.id} in Google Sheets")
                sheets_success = await self.sheets_service.update_single_booking_slot_async(booking.specialist_name, booking)
                if sheets_success:
                    logger.debug(f"Message ID: {message_id} - Google Sheets slot update completed successfully")
                else:
                    logger.warning(f"Message ID: {message_id} - Google Sheets slot update returned false")
            except Exception as sheets_error:
                logger.error(f"Message ID: {message_id} - Failed to update booking slot in Google Sheets: {sheets_error}")
                # Don't fail the booking for sheets sync issues
            
            return {
                "success": True,
                #  "message": f"Запись создана: {response.cosmetolog}, {booking_date.strftime('%d.%m.%Y')} {booking_time.strftime('%H:%M')}",
                "message": None,
                "booking_id": booking.id
            }
            
        except Exception as e:
            logger.error(f"Message ID: {message_id} - Error creating booking for client_id={client_id}: {e}", exc_info=True)
            return {
                "success": False,
                "message": f"Ошибка при создании записи: {str(e)}"
            }

    async def _reject_booking(self, response: ClaudeMainResponse, client_id: str, message_id: str) -> Dict[str, Any]:
        """Reject/cancel a booking (single or double)"""
        try:
            # Проверяем, это двойная запись или одинарная
            if response.double_booking and response.specialists_list:
                logger.info(f"Message ID: {message_id} - Processing DOUBLE booking rejection")
                return await self._reject_double_booking(response, client_id, message_id)
            else:
                logger.info(f"Message ID: {message_id} - Processing SINGLE booking rejection")
                return await self._reject_single_booking(response, client_id, message_id)
        except Exception as e:
            return {
                "success": False,
                "message": f"Ошибка при отмене записи: {str(e)}"
            }

<<<<<<< HEAD
    async def _reject_single_booking(self, response: ClaudeMainResponse, client_id: str, message_id: str) -> Dict[
        str, Any]:
        """Reject/cancel a single booking"""
        logger.info(f"Message ID: {message_id} - Rejecting single booking for client_id={client_id}")
        
        try:
            # Validate required fields
            if not response.date_reject or not response.time_reject:
                logger.warning(f"Message ID: {message_id} - Missing booking data: date={response.date_reject}, time={response.time_reject}")
                return {
                    "success": False,
                    "message": "Недостаточно данных для отмены записи"
                }
            
            # Parse date and time
            booking_date = self._parse_date(response.date_reject)
            booking_time = self._parse_time(response.time_reject)
            
            if not booking_date or not booking_time:
                logger.warning(f"Message ID: {message_id} - Invalid date/time format")
                return {
                    "success": False,
                    "message": "Неверный формат даты или времени"
                }
            
            # Find booking to cancel
            booking = self.db.query(Booking).filter(
                and_(
                    Booking.project_id == self.project_config.project_id,
                    Booking.client_id == client_id,
                    Booking.appointment_date == booking_date,
                    Booking.appointment_time == booking_time,
                    Booking.status == "active"
                )
            ).first()
            
            if not booking:
                logger.warning(f"Message ID: {message_id} - Booking not found for cancellation")
                return {
                    "success": False,
                    "message": "Запись для отмены не найдена"
                }
            
            # Cancel booking
            booking.status = "cancelled"
            booking.updated_at = datetime.utcnow()
            
            self.db.commit()
            
            logger.info(f"Message ID: {message_id} - Booking cancelled in database: booking_id={booking.id}")
            
            # Clear slot in Google Sheets
            try:
                duration_slots = booking.duration_minutes // 30
                await self.sheets_service.clear_booking_slot_async(
                    booking.specialist_name,
                    booking.appointment_date,
                    booking.appointment_time,
                    duration_slots
                )
                logger.debug(f"Message ID: {message_id} - Cleared booking slot in Google Sheets")
            except Exception as sheets_error:
                logger.error(f"Message ID: {message_id} - Failed to clear booking slot: {sheets_error}")
                # Continue despite error
            
            # Log cancellation to Google Sheets
            try:
                cancellation_data = {
                    "date": booking.appointment_date.strftime("%d.%m"),
                    "full_date": booking.appointment_date.strftime("%d.%m.%Y"),
                    "time": str(booking.appointment_time),
                    "client_id": client_id,
                    "client_name": booking.client_name or "Клиент",
                    "service": booking.service_name or "Услуга",
                    "specialist": booking.specialist_name
                }
                await self.sheets_service.log_cancellation(cancellation_data)
                logger.debug(f"Message ID: {message_id} - Cancellation logged to Google Sheets")
            except Exception as log_error:
                logger.error(f"Message ID: {message_id} - Failed to log cancellation: {log_error}")
            
            return {
                "success": True,
                "message": f"Запись отменена: {booking.specialist_name}, {booking.appointment_date.strftime('%d.%m.%Y')} {booking.appointment_time.strftime('%H:%M')}",
                "booking_id": booking.id
            }
            
        except Exception as e:
            logger.error(f"Message ID: {message_id} - Error cancelling single booking: {e}", exc_info=True)
            return {
                "success": False,
                "message": f"Ошибка при отмене записи: {str(e)}"
            }
=======
>>>>>>> 565f2dda

    async def _reject_double_booking(self, response: ClaudeMainResponse, client_id: str, message_id: str) -> Dict[
        str, Any]:
        """Reject/cancel a double booking"""
        try:
            if not response.specialists_list or len(response.specialists_list) < 2:
                return {
                    "success": False,
                    "message": "Недостаточно специалистов для отмены двойной записи"
                }

            # Parse date and time
            booking_date = self._parse_date(response.date_reject)
            booking_time = self._parse_time(response.time_reject)

            if not booking_date or not booking_time:
                return {
                    "success": False,
                    "message": "Неверный формат даты или времени"
                }

            cancelled_bookings = []

            # Найти и отменить записи для ОБОИХ мастеров
            for specialist in response.specialists_list:
                booking = self.db.query(Booking).filter(
                    and_(
                        Booking.project_id == self.project_config.project_id,
                        Booking.client_id == client_id,
                        Booking.specialist_name == specialist,
                        Booking.appointment_date == booking_date,
                        Booking.appointment_time == booking_time,
                        Booking.status == "active"
                    )
                ).first()

                if booking:
                    # Cancel booking
                    booking.status = "cancelled"
                    booking.updated_at = datetime.utcnow()
                    cancelled_bookings.append(booking)

                    # Clear slot in Google Sheets
                    try:
                        duration_slots = booking.duration_minutes // 30
                        await self.sheets_service.clear_booking_slot_async(
                            booking.specialist_name,
                            booking.appointment_date,
                            booking.appointment_time,
                            duration_slots
                        )

                        # Log cancellation
                        cancellation_data = {
                            "date": booking.appointment_date.strftime("%d.%m"),
                            "full_date": booking.appointment_date.strftime("%d.%m.%Y"),
                            "time": str(booking.appointment_time),
                            "client_id": client_id,
                            "client_name": booking.client_name or "Клиент",
                            "service": f"{booking.service_name} (двойная запись)",
                            "specialist": specialist
                        }
                        await self.sheets_service.log_cancellation(cancellation_data)

                    except Exception as sheets_error:
                        logger.error(
                            f"Message ID: {message_id} - Failed to clear booking slot for {specialist}: {sheets_error}")

            self.db.commit()

            if cancelled_bookings:
                specialists_names = [b.specialist_name for b in cancelled_bookings]
                return {
                    "success": True,
                    "message": f"Двойная запись отменена: {', '.join(specialists_names)}",
                    "booking_ids": [b.id for b in cancelled_bookings]
                }
            else:
                return {
                    "success": False,
                    "message": "Записи не найдены для отмены"
                }

        except Exception as e:
            logger.error(f"Message ID: {message_id} - Error cancelling double booking: {e}")
            return {
                "success": False,
                "message": f"Ошибка при отмене двойной записи: {str(e)}"
            }

    async def _change_booking(self, response: ClaudeMainResponse, client_id: str, message_id: str) -> Dict[str, Any]:
        """Change an existing booking (single or double)"""
        try:
            # Проверяем, это перенос в двойную запись или из двойной записи
            if response.double_booking and response.specialists_list:
                logger.info(f"Message ID: {message_id} - Processing DOUBLE booking change")
                return await self._change_double_booking(response, client_id, message_id)
            else:
                logger.info(f"Message ID: {message_id} - Processing SINGLE booking change")
                return await self._change_single_booking(response, client_id, message_id)
        except Exception as e:
            return {
                "success": False,
                "message": f"Ошибка при изменении записи: {str(e)}"
            }

<<<<<<< HEAD
    async def _change_single_booking(self, response: ClaudeMainResponse, client_id: str, message_id: str) -> Dict[
        str, Any]:
        """Change a single booking"""
        logger.info(f"Message ID: {message_id} - Changing single booking for client_id={client_id}")
        
        try:
            # Validate required fields
            if not response.date_reject or not response.time_reject:
                logger.warning(f"Message ID: {message_id} - Missing old booking data: date={response.date_reject}, time={response.time_reject}")
                return {
                    "success": False,
                    "message": "Недостаточно данных для поиска старой записи"
                }
            
            if not response.date_order or not response.time_set_up:
                logger.warning(f"Message ID: {message_id} - Missing new booking data: date={response.date_order}, time={response.time_set_up}")
                return {
                    "success": False,
                    "message": "Недостаточно данных для новой записи"
                }
            
            # Parse dates and times
            old_date = self._parse_date(response.date_reject)
            old_time = self._parse_time(response.time_reject)
            new_date = self._parse_date(response.date_order)
            new_time = self._parse_time(response.time_set_up)
            
            if not old_date or not old_time:
                logger.warning(f"Message ID: {message_id} - Invalid old date/time format")
                return {
                    "success": False,
                    "message": "Неверный формат старой даты или времени"
                }
            
            if not new_date or not new_time:
                logger.warning(f"Message ID: {message_id} - Invalid new date/time format")
                return {
                    "success": False,
                    "message": "Неверный формат новой даты или времени"
                }
            
            # Find existing booking
            booking = self.db.query(Booking).filter(
                and_(
                    Booking.project_id == self.project_config.project_id,
                    Booking.client_id == client_id,
                    Booking.appointment_date == old_date,
                    Booking.appointment_time == old_time,
                    Booking.status == "active"
                )
            ).first()
            
            if not booking:
                logger.warning(f"Message ID: {message_id} - Booking not found for transfer: client_id={client_id}, date={old_date}, time={old_time}")
                return {
                    "success": False,
                    "message": "Запись для переноса не найдена"
                }
            
            # Check if new time slot is available
            new_specialist = response.cosmetolog or booking.specialist_name
            duration_slots = booking.duration_minutes // 30
            
            # Check in Google Sheets
            try:
                if not await self.sheets_service.is_slot_available_in_sheets_async(new_specialist, new_date, new_time):
                    logger.warning(f"Message ID: {message_id} - New time slot not available in Google Sheets")
                    return {
                        "success": False,
                        "message": "Новое время уже занято"
                    }
            except Exception as sheets_error:
                logger.error(f"Message ID: {message_id} - Error checking new slot availability: {sheets_error}")
                return {
                    "success": False,
                    "message": "Ошибка проверки доступности нового времени"
                }
            
            # Save old booking data for logging
            old_specialist = booking.specialist_name
            old_procedure = booking.service_name
            
            # Clear old slot in Google Sheets
            try:
                await self.sheets_service.clear_booking_slot_async(
                    booking.specialist_name,
                    booking.appointment_date,
                    booking.appointment_time,
                    duration_slots
                )
                logger.debug(f"Message ID: {message_id} - Cleared old booking slot in Google Sheets")
            except Exception as clear_error:
                logger.error(f"Message ID: {message_id} - Failed to clear old slot: {clear_error}")
                # Continue despite error
            
            # Update booking with new data
            booking.specialist_name = new_specialist
            booking.appointment_date = new_date
            booking.appointment_time = new_time
            
            if response.name:
                booking.client_name = response.name
            if response.procedure:
                booking.service_name = response.procedure
            if response.phone:
                booking.client_phone = response.phone
            
            booking.updated_at = datetime.utcnow()
            
            self.db.commit()
            self.db.refresh(booking)
            
            logger.info(f"Message ID: {message_id} - Booking updated in database: booking_id={booking.id}")
            
            # Update new slot in Google Sheets
            try:
                await self.sheets_service.update_single_booking_slot_async(booking.specialist_name, booking)
                logger.debug(f"Message ID: {message_id} - Updated new booking slot in Google Sheets")
            except Exception as update_error:
                logger.error(f"Message ID: {message_id} - Failed to update new slot: {update_error}")
            
            # Log transfer to Google Sheets
            try:
                transfer_data = {
                    "old_date": old_date.strftime("%d.%m"),
                    "old_full_date": old_date.strftime("%d.%m.%Y"),
                    "old_time": str(old_time),
                    "new_date": new_date.strftime("%d.%m"),
                    "new_time": str(new_time),
                    "client_id": client_id,
                    "client_name": booking.client_name or "Клиент",
                    "service": booking.service_name or old_procedure or "Услуга",
                    "old_specialist": old_specialist,
                    "new_specialist": new_specialist
                }
                await self.sheets_service.log_transfer(transfer_data)
                logger.debug(f"Message ID: {message_id} - Transfer logged to Google Sheets")
            except Exception as log_error:
                logger.error(f"Message ID: {message_id} - Failed to log transfer: {log_error}")
            
            return {
                "success": True,
                "message": f"Запись перенесена: {new_specialist}, {new_date.strftime('%d.%m.%Y')} {new_time.strftime('%H:%M')}",
                "booking_id": booking.id
            }
            
        except Exception as e:
            logger.error(f"Message ID: {message_id} - Error changing single booking: {e}", exc_info=True)
            return {
                "success": False,
                "message": f"Ошибка при переносе записи: {str(e)}"
            }
=======
>>>>>>> 565f2dda

    async def _change_double_booking(self, response: ClaudeMainResponse, client_id: str, message_id: str) -> Dict[
        str, Any]:
        """Change a double booking"""
        try:
            if not response.specialists_list or len(response.specialists_list) < 2:
                return {
                    "success": False,
                    "message": "Недостаточно специалистов для переноса двойной записи"
                }

            # Найти существующие записи для переноса
            old_bookings = self.db.query(Booking).filter(
                and_(
                    Booking.project_id == self.project_config.project_id,
                    Booking.client_id == client_id,
                    Booking.status == "active"
                )
            ).all()

            if not old_bookings:
                return {
                    "success": False,
                    "message": "Активные записи не найдены"
                }

            # Parse new date and time
            new_date = self._parse_date(response.date_order)
            new_time = self._parse_time(response.time_set_up)

            if not new_date or not new_time:
                return {
                    "success": False,
                    "message": "Неверный формат новой даты или времени"
                }

            # Проверить доступность ОБОИХ новых мастеров
            specialist1, specialist2 = response.specialists_list[0], response.specialists_list[1]

            slot1_available = await self.sheets_service.is_slot_available_in_sheets_async(specialist1, new_date,
                                                                                          new_time)
            slot2_available = await self.sheets_service.is_slot_available_in_sheets_async(specialist2, new_date,
                                                                                          new_time)

            if not slot1_available or not slot2_available:
                occupied_specialists = []
                if not slot1_available:
                    occupied_specialists.append(specialist1)
                if not slot2_available:
                    occupied_specialists.append(specialist2)
                return {
                    "success": False,
                    "message": f"Новое время занято у мастера(ов): {', '.join(occupied_specialists)}"
                }

            # Найти записи для переноса (берем две последние активные записи клиента)
            bookings_to_change = sorted(old_bookings, key=lambda x: x.created_at, reverse=True)[:2]

            if len(bookings_to_change) < 2:
                return {
                    "success": False,
                    "message": "Недостаточно записей для переноса в двойную запись"
                }

            # Сохранить старые данные для логирования
            old_data = []
            for booking in bookings_to_change:
                old_data.append({
                    "specialist": booking.specialist_name,
                    "date": booking.appointment_date,
                    "time": booking.appointment_time,
                    "duration_slots": booking.duration_minutes // 30
                })

            # Очистить старые слоты
            for i, booking in enumerate(bookings_to_change):
                try:
                    await self.sheets_service.clear_booking_slot_async(
                        booking.specialist_name,
                        booking.appointment_date,
                        booking.appointment_time,
                        booking.duration_minutes // 30
                    )
                except Exception as e:
                    logger.error(f"Message ID: {message_id} - Failed to clear old slot: {e}")

            # Обновить записи для новых мастеров
            for i, booking in enumerate(bookings_to_change):
                new_specialist = response.specialists_list[i]

                booking.specialist_name = new_specialist
                booking.appointment_date = new_date
                booking.appointment_time = new_time
                booking.client_name = response.name or booking.client_name
                booking.service_name = response.procedure or booking.service_name
                booking.client_phone = response.phone or booking.client_phone
                booking.updated_at = datetime.utcnow()

            self.db.commit()

            # Обновить Google Sheets для ОБОИХ новых мастеров
            for booking in bookings_to_change:
                await self.sheets_service.update_single_booking_slot_async(booking.specialist_name, booking)

            # Логировать перенос
            for i, booking in enumerate(bookings_to_change):
                try:
                    transfer_data = {
                        "old_date": old_data[i]["date"].strftime("%d.%m"),
                        "old_full_date": old_data[i]["date"].strftime("%d.%m.%Y"),
                        "old_time": str(old_data[i]["time"]),
                        "new_date": new_date.strftime("%d.%m"),
                        "new_time": str(new_time),
                        "client_id": client_id,
                        "client_name": booking.client_name or "Клиент",
                        "service": f"{booking.service_name} (двойная запись)",
                        "old_specialist": old_data[i]["specialist"],
                        "new_specialist": booking.specialist_name
                    }
                    await self.sheets_service.log_transfer(transfer_data)
                except Exception as log_error:
                    logger.error(f"Message ID: {message_id} - Failed to log transfer: {log_error}")

            return {
                "success": True,
                "message": f"Двойная запись перенесена: {specialist1} + {specialist2}",
                "booking_ids": [b.id for b in bookings_to_change]
            }

        except Exception as e:
            logger.error(f"Message ID: {message_id} - Error changing double booking: {e}")
            return {
                "success": False,
                "message": f"Ошибка при переносе двойной записи: {str(e)}"
            }
    
    def _is_slot_available(self, specialist: str, booking_date: date, booking_time: time, duration_slots: int, exclude_booking_id: Optional[int] = None) -> bool:
        """Check if a time slot is available for booking"""
        # Generate all time slots that would be occupied
        occupied_slots = []
        for i in range(duration_slots):
            slot_datetime = datetime.combine(booking_date, booking_time) + timedelta(minutes=30*i)
            occupied_slots.append(slot_datetime.time())
        
        # Check for conflicts
        query = self.db.query(Booking).filter(
            and_(
                Booking.project_id == self.project_config.project_id,
                Booking.specialist_name == specialist,
                Booking.appointment_date == booking_date,
                Booking.status == "active"
            )
        )
        
        if exclude_booking_id:
            query = query.filter(Booking.id != exclude_booking_id)
        
        existing_bookings = query.all()
        
        for booking in existing_bookings:
            # Check if any of the required slots conflict with existing bookings
            booking_duration_slots = booking.duration_minutes // 30
            for i in range(booking_duration_slots):
                existing_slot = datetime.combine(booking_date, booking.appointment_time) + timedelta(minutes=30*i)
                if existing_slot.time() in occupied_slots:
                    return False
        
        return True
    
    def _parse_date(self, date_str: str) -> Optional[date]:
        """Parse date string in various formats"""
        try:
            # Try DD.MM.YYYY format
            if len(date_str.split('.')) == 3:
                return datetime.strptime(date_str, "%d.%m.%Y").date()
            # Try DD.MM format (assume current year)
            elif len(date_str.split('.')) == 2:
                current_year = datetime.now().year
                return datetime.strptime(f"{date_str}.{current_year}", "%d.%m.%Y").date()
            return None
        except Exception:
            return None
    
    def _parse_time(self, time_str: str) -> Optional[time]:
        """Parse time string in HH:MM format"""
        try:
            return datetime.strptime(time_str, "%H:%M").time()
        except Exception:
            return None
    
    def get_client_bookings(self, client_id: str) -> List[BookingRecord]:
        """Get all bookings for a client"""
        bookings = self.db.query(Booking).filter(
            and_(
                Booking.project_id == self.project_config.project_id,
                Booking.client_id == client_id,
                Booking.status == "active"
            )
        ).all()
        
        return [
            BookingRecord(
                id=booking.id,
                project_id=booking.project_id,
                specialist_name=booking.specialist_name,
                date=booking.appointment_date,
                time=booking.appointment_time,
                client_id=booking.client_id,
                client_name=booking.client_name,
                service_name=booking.service_name,
                phone=booking.client_phone,
                duration_slots=booking.duration_minutes // 30,
                status=booking.status,
                created_at=booking.created_at,
                updated_at=booking.updated_at
            )
            for booking in bookings
        ]
    
    def get_client_bookings_as_string(self, client_id: str) -> str:
        """Get client bookings formatted as string for Claude"""
        bookings = self.get_client_bookings(client_id)
        
        if not bookings:
            return "У клиента нет активных записей"
        
        booking_strings = []
        for booking in bookings:
            booking_str = f"{booking.specialist_name} - {booking.date.strftime('%d.%m.%Y')} {booking.time.strftime('%H:%M')}"
            if booking.service_name:
                booking_str += f" ({booking.service_name})"
            booking_strings.append(booking_str)
        
        return "\n".join(booking_strings)
    
    async def _save_feedback(self, response: ClaudeMainResponse, client_id: str, message_id: str) -> None:
        """Save client feedback to database and Google Sheets"""
        try:
            logger.debug(f"Message ID: {message_id} - Creating feedback record for client_id={client_id}")
            
            # Save to database
            feedback = Feedback(
                project_id=self.project_config.project_id,
                client_id=client_id,
                comment=response.feedback
            )
            
            self.db.add(feedback)
            self.db.commit()
            logger.info(f"Message ID: {message_id} - Feedback saved to database for client_id={client_id}")
            
            # Save to Google Sheets "Хран" sheet
            try:
                # Get client information from response or existing bookings
                client_name = response.name or ""
                client_phone = response.phone or ""
                
                # If no name/phone in response, try to get from recent bookings
                if not client_name or not client_phone:
                    recent_bookings = self.db.query(Booking).filter(
                        and_(
                            Booking.project_id == self.project_config.project_id,
                            Booking.client_id == client_id
                        )
                    ).order_by(desc(Booking.created_at)).limit(1).all()
                    
                    if recent_bookings:
                        recent_booking = recent_bookings[0]
                        if not client_name and recent_booking.client_name:
                            client_name = recent_booking.client_name
                        if not client_phone and recent_booking.client_phone:
                            client_phone = recent_booking.client_phone
                
                logger.debug(f"Message ID: {message_id} - Saving feedback to 'Хран' sheet with name='{client_name}', phone='{client_phone}'")
                sheets_success = await self.sheets_service.save_feedback_to_sheets_async(
                    client_id=client_id,
                    client_name=client_name,
                    client_phone=client_phone,
                    feedback_text=response.feedback
                )
                
                if sheets_success:
                    logger.info(f"Message ID: {message_id} - Feedback saved to Google Sheets successfully for client_id={client_id}")
                else:
                    logger.warning(f"Message ID: {message_id} - Failed to save feedback to Google Sheets for client_id={client_id}")
                    
            except Exception as sheets_error:
                logger.error(f"Message ID: {message_id} - Error saving feedback to Google Sheets for client_id={client_id}: {sheets_error}")
                # Don't fail the entire feedback save if sheets fails
            
        except Exception as e:
            logger.error(f"Message ID: {message_id} - Error saving feedback for client_id={client_id}: {e}")
    
    def get_booking_stats(self) -> Dict[str, Any]:
        """Get booking statistics for the project"""
        total_bookings = self.db.query(Booking).filter(
            Booking.project_id == self.project_config.project_id
        ).count()
        
        active_bookings = self.db.query(Booking).filter(
            and_(
                Booking.project_id == self.project_config.project_id,
                Booking.status == "active"
            )
        ).count()
        
        cancelled_bookings = self.db.query(Booking).filter(
            and_(
                Booking.project_id == self.project_config.project_id,
                Booking.status == "cancelled"
            )
        ).count()
        
        return {
            "total_bookings": total_bookings,
            "active_bookings": active_bookings,
            "cancelled_bookings": cancelled_bookings,
            "specialists": self.project_config.specialists,
            "services": self.project_config.services
        }

    async def _activate_double_booking(self, response: ClaudeMainResponse, client_id: str, message_id: str,
                                       contact_send_id: str = None) -> Dict[str, Any]:
        """Активация двойной записи к двум мастерам"""
        logger.info(f"Message ID: {message_id} - Activating DOUBLE booking for client_id={client_id}")

        if not response.specialists_list or len(response.specialists_list) < 2:
            return {"success": False, "message": "Недостаточно специалистов для двойной записи"}

        specialist1, specialist2 = response.specialists_list[0], response.specialists_list[1]

        # Проверить доступность ОБОИХ мастеров
        booking_date = self._parse_date(response.date_order)
        booking_time = self._parse_time(response.time_set_up)

        # Проверка в Google Sheets для обоих мастеров
        slot1_available = await self.sheets_service.is_slot_available_in_sheets_async(specialist1, booking_date,
                                                                                      booking_time)
        slot2_available = await self.sheets_service.is_slot_available_in_sheets_async(specialist2, booking_date,
                                                                                      booking_time)

        if not slot1_available or not slot2_available:
            occupied_specialists = []
            if not slot1_available:
                occupied_specialists.append(specialist1)
            if not slot2_available:
                occupied_specialists.append(specialist2)
            return {
                "success": False,
                "message": f"Мастер(а) {', '.join(occupied_specialists)} заняты на это время"
            }

        # Создать ДВЕ записи в БД
        bookings = []
        for specialist in [specialist1, specialist2]:
            booking = Booking(
                project_id=self.project_config.project_id,
                specialist_name=specialist,
                appointment_date=booking_date,
                appointment_time=booking_time,
                client_id=client_id,
                client_name=response.name,
                service_name=response.procedure,
                client_phone=response.phone,
                duration_minutes=60,  # Стандартная длительность
                status="active"
            )
            self.db.add(booking)
            bookings.append(booking)

        self.db.commit()

        # Обновить Google Sheets для ОБОИХ мастеров
        for booking in bookings:
            await self.sheets_service.update_single_booking_slot_async(booking.specialist_name, booking)

        # Добавить в Make.com таблицу
        make_booking_data = {
            'date': booking_date.strftime("%d.%m.%Y"),
            'client_id': contact_send_id if contact_send_id else client_id,
            'time': booking_time.strftime('%H:%M'),
            'client_name': response.name or "Клиент",
            'service': f"{response.procedure} (двойная запись)",
            'specialist': f"{specialist1} + {specialist2}"
        }
        await self.sheets_service.add_booking_to_make_table_async(make_booking_data)

        return {
            "success": True,
            "message": f"Двойная запись создана: {specialist1} + {specialist2}",
            "booking_ids": [b.id for b in bookings]
        }<|MERGE_RESOLUTION|>--- conflicted
+++ resolved
@@ -332,7 +332,7 @@
                 "message": f"Ошибка при отмене записи: {str(e)}"
             }
 
-<<<<<<< HEAD
+
     async def _reject_single_booking(self, response: ClaudeMainResponse, client_id: str, message_id: str) -> Dict[
         str, Any]:
         """Reject/cancel a single booking"""
@@ -426,8 +426,8 @@
                 "success": False,
                 "message": f"Ошибка при отмене записи: {str(e)}"
             }
-=======
->>>>>>> 565f2dda
+
+
 
     async def _reject_double_booking(self, response: ClaudeMainResponse, client_id: str, message_id: str) -> Dict[
         str, Any]:
@@ -534,7 +534,7 @@
                 "message": f"Ошибка при изменении записи: {str(e)}"
             }
 
-<<<<<<< HEAD
+
     async def _change_single_booking(self, response: ClaudeMainResponse, client_id: str, message_id: str) -> Dict[
         str, Any]:
         """Change a single booking"""
@@ -687,8 +687,7 @@
                 "success": False,
                 "message": f"Ошибка при переносе записи: {str(e)}"
             }
-=======
->>>>>>> 565f2dda
+
 
     async def _change_double_booking(self, response: ClaudeMainResponse, client_id: str, message_id: str) -> Dict[
         str, Any]:
